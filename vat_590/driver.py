--- conflicted
+++ resolved
@@ -105,7 +105,7 @@
             (1, String()),  # Position range
             (7, String()),  # Pressure range
         ]))
-	
+
 	self._sensor_configuration = Command('i:01', 's:01', BitSequence([
             (1, String()),
             (1, String()),
@@ -120,13 +120,9 @@
         self._identification = Command(('i:83', String))
         self._firmware_number = Command(('i:84', String))
         self._firmware_config = Command(('i:82', String))
-<<<<<<< HEAD
         self._pressure_alignment = Command('c:6002', 'c:60', String)
-=======
-        self._pressure_alignment = ('c:6002', String)
         self._zero = ('Z:', String)
         self._learn = ('L:0', String)
->>>>>>> 9b6ce513
 
         # write only commands
         self._hold = ('H:', String)
